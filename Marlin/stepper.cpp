--- conflicted
+++ resolved
@@ -1,4 +1,3 @@
-<<<<<<< HEAD
 /*
   stepper.c - stepper motor driver: executes motion plans using stepper motors
   Part of Grbl
@@ -34,10 +33,12 @@
 #include "speed_lookuptable.h"
 
 
+
 //===========================================================================
 //=============================public variables  ============================
 //===========================================================================
 block_t *current_block;  // A pointer to the block currently being traced
+
 
 
 //===========================================================================
@@ -63,7 +64,9 @@
 static unsigned short acc_step_rate; // needed for deccelaration start point
 static char step_loops;
 
-
+volatile long endstops_trigsteps[3]={0,0,0};
+volatile long endstops_stepsTotal,endstops_stepsDone;
+static volatile bool endstops_hit=false;
 
 // if DEBUG_STEPS is enabled, M114 can be used to compare two methods of determining the X,Y,Z position of the printer.
 // for debugging purposes only, should be disabled by default
@@ -153,9 +156,49 @@
 #define DISABLE_STEPPER_DRIVER_INTERRUPT() TIMSK1 &= ~(1<<OCIE1A)
 
 
-
-
-
+void endstops_triggered(const unsigned long &stepstaken)  
+{
+  //this will only work if there is no bufferig
+  //however, if you perform a move at which the endstops should be triggered, and wait for it to complete, i.e. by blocking command, it should work
+  //yes, it uses floats, but: if endstops are triggered, thats hopefully not critical anymore anyways.
+  //endstops_triggerpos;
+  
+  if(endstops_hit) //hitting a second time while the first hit is not reported
+    return;
+  if(current_block == NULL)
+    return;
+  endstops_stepsTotal=current_block->step_event_count;
+  endstops_stepsDone=stepstaken;
+  endstops_trigsteps[0]=current_block->steps_x;
+  endstops_trigsteps[1]=current_block->steps_y;
+  endstops_trigsteps[2]=current_block->steps_z;
+
+  endstops_hit=true;
+}
+
+void checkHitEndstops()
+{
+  if( !endstops_hit)
+   return;
+  float endstops_triggerpos[3]={0,0,0};
+  float ratiodone=endstops_stepsDone/float(endstops_stepsTotal);  //ratio of current_block thas was performed
+  
+  endstops_triggerpos[0]=current_position[0]-(endstops_trigsteps[0]*ratiodone)/float(axis_steps_per_unit[0]);
+  endstops_triggerpos[1]=current_position[1]-(endstops_trigsteps[1]*ratiodone)/float(axis_steps_per_unit[1]);
+  endstops_triggerpos[2]=current_position[2]-(endstops_trigsteps[2]*ratiodone)/float(axis_steps_per_unit[2]);
+ SERIAL_ECHO_START;
+ SERIAL_ECHOPGM("endstops hit: ");
+ SERIAL_ECHOPAIR(" X:",endstops_triggerpos[0]);
+ SERIAL_ECHOPAIR(" Y:",endstops_triggerpos[1]);
+ SERIAL_ECHOPAIR(" Z:",endstops_triggerpos[2]);
+ SERIAL_ECHOLN("");
+ endstops_hit=false;
+}
+
+void endstops_hit_on_purpose()
+{
+  endstops_hit=false;
+}
 
 //         __________________________
 //        /|                        |\     _________________         ^
@@ -233,7 +276,9 @@
 ISR(TIMER1_COMPA_vect)
 {        
   if(busy){ 
-/*    SERIAL_ERRORLN(*(unsigned short *)OCR1A<< " ISR overtaking itself.");*/
+    SERIAL_ERROR_START
+    SERIAL_ERROR(*(unsigned short *)OCR1A);
+    SERIAL_ERRORLNPGM(" ISR overtaking itself.");
     return; 
   } // The busy-flag is used to avoid reentering this interrupt
 
@@ -295,6 +340,7 @@
       #endif
       #if X_MIN_PIN > -1
             if(READ(X_MIN_PIN) != ENDSTOPS_INVERTING) {
+              endstops_triggered(step_events_completed);
               step_events_completed = current_block->step_event_count;
             }
       #endif
@@ -306,6 +352,7 @@
       #endif
       #if X_MAX_PIN > -1
         if((READ(X_MAX_PIN) != ENDSTOPS_INVERTING)  && (current_block->steps_x >0)){
+          endstops_triggered(step_events_completed);
           step_events_completed = current_block->step_event_count;
         }
         #endif
@@ -318,6 +365,7 @@
       #endif
       #if Y_MIN_PIN > -1
         if(READ(Y_MIN_PIN) != ENDSTOPS_INVERTING) {
+          endstops_triggered(step_events_completed);
           step_events_completed = current_block->step_event_count;
         }
       #endif
@@ -329,6 +377,7 @@
       #endif
       #if Y_MAX_PIN > -1
       if((READ(Y_MAX_PIN) != ENDSTOPS_INVERTING) && (current_block->steps_y >0)){
+          endstops_triggered(step_events_completed);
           step_events_completed = current_block->step_event_count;
         }
       #endif
@@ -341,6 +390,7 @@
       #endif
       #if Z_MIN_PIN > -1
         if(READ(Z_MIN_PIN) != ENDSTOPS_INVERTING) {
+          endstops_triggered(step_events_completed);
           step_events_completed = current_block->step_event_count;
         }
       #endif
@@ -352,6 +402,7 @@
       #endif
       #if Z_MAX_PIN > -1
         if((READ(Z_MAX_PIN) != ENDSTOPS_INVERTING)  && (current_block->steps_z >0)){
+          endstops_triggered(step_events_completed);
           step_events_completed = current_block->step_event_count;
         }
       #endif
@@ -615,669 +666,4 @@
     manage_inactivity(1);
     LCD_STATUS;
   }   
-=======
-/*
-  stepper.c - stepper motor driver: executes motion plans using stepper motors
-  Part of Grbl
-
-  Copyright (c) 2009-2011 Simen Svale Skogsrud
-
-  Grbl is free software: you can redistribute it and/or modify
-  it under the terms of the GNU General Public License as published by
-  the Free Software Foundation, either version 3 of the License, or
-  (at your option) any later version.
-
-  Grbl is distributed in the hope that it will be useful,
-  but WITHOUT ANY WARRANTY; without even the implied warranty of
-  MERCHANTABILITY or FITNESS FOR A PARTICULAR PURPOSE.  See the
-  GNU General Public License for more details.
-
-  You should have received a copy of the GNU General Public License
-  along with Grbl.  If not, see <http://www.gnu.org/licenses/>.
-*/
-
-/* The timer calculations of this module informed by the 'RepRap cartesian firmware' by Zack Smith
-   and Philipp Tiefenbacher. */
-
-#include "stepper.h"
-#include "Configuration.h"
-#include "Marlin.h"
-#include "planner.h"
-#include "pins.h"
-#include "fastio.h"
-#include "temperature.h"
-#include "ultralcd.h"
-
-#include "speed_lookuptable.h"
-
-
-
-//===========================================================================
-//=============================public variables  ============================
-//===========================================================================
-block_t *current_block;  // A pointer to the block currently being traced
-
-
-
-//===========================================================================
-//=============================private variables ============================
-//===========================================================================
-//static makes it inpossible to be called from outside of this file by extern.!
-
-// Variables used by The Stepper Driver Interrupt
-static unsigned char out_bits;        // The next stepping-bits to be output
-static long counter_x,       // Counter variables for the bresenham line tracer
-            counter_y, 
-            counter_z,       
-            counter_e;
-static unsigned long step_events_completed; // The number of step events executed in the current block
-#ifdef ADVANCE
-  static long advance_rate, advance, final_advance = 0;
-  static short old_advance = 0;
-  static short e_steps;
-#endif
-static unsigned char busy = false; // TRUE when SIG_OUTPUT_COMPARE1A is being serviced. Used to avoid retriggering that handler.
-static long acceleration_time, deceleration_time;
-//static unsigned long accelerate_until, decelerate_after, acceleration_rate, initial_rate, final_rate, nominal_rate;
-static unsigned short acc_step_rate; // needed for deccelaration start point
-static char step_loops;
-
-volatile long endstops_trigsteps[3]={0,0,0};
-volatile long endstops_stepsTotal,endstops_stepsDone;
-static volatile bool endstops_hit=false;
-
-// if DEBUG_STEPS is enabled, M114 can be used to compare two methods of determining the X,Y,Z position of the printer.
-// for debugging purposes only, should be disabled by default
-#ifdef DEBUG_STEPS
-  volatile long count_position[NUM_AXIS] = { 0, 0, 0, 0};
-  volatile int count_direction[NUM_AXIS] = { 1, 1, 1, 1};
-#endif
-
-//===========================================================================
-//=============================functions         ============================
-//===========================================================================
-  
-
-// intRes = intIn1 * intIn2 >> 16
-// uses:
-// r26 to store 0
-// r27 to store the byte 1 of the 24 bit result
-#define MultiU16X8toH16(intRes, charIn1, intIn2) \
-asm volatile ( \
-"clr r26 \n\t" \
-"mul %A1, %B2 \n\t" \
-"movw %A0, r0 \n\t" \
-"mul %A1, %A2 \n\t" \
-"add %A0, r1 \n\t" \
-"adc %B0, r26 \n\t" \
-"lsr r0 \n\t" \
-"adc %A0, r26 \n\t" \
-"adc %B0, r26 \n\t" \
-"clr r1 \n\t" \
-: \
-"=&r" (intRes) \
-: \
-"d" (charIn1), \
-"d" (intIn2) \
-: \
-"r26" \
-)
-
-// intRes = longIn1 * longIn2 >> 24
-// uses:
-// r26 to store 0
-// r27 to store the byte 1 of the 48bit result
-#define MultiU24X24toH16(intRes, longIn1, longIn2) \
-asm volatile ( \
-"clr r26 \n\t" \
-"mul %A1, %B2 \n\t" \
-"mov r27, r1 \n\t" \
-"mul %B1, %C2 \n\t" \
-"movw %A0, r0 \n\t" \
-"mul %C1, %C2 \n\t" \
-"add %B0, r0 \n\t" \
-"mul %C1, %B2 \n\t" \
-"add %A0, r0 \n\t" \
-"adc %B0, r1 \n\t" \
-"mul %A1, %C2 \n\t" \
-"add r27, r0 \n\t" \
-"adc %A0, r1 \n\t" \
-"adc %B0, r26 \n\t" \
-"mul %B1, %B2 \n\t" \
-"add r27, r0 \n\t" \
-"adc %A0, r1 \n\t" \
-"adc %B0, r26 \n\t" \
-"mul %C1, %A2 \n\t" \
-"add r27, r0 \n\t" \
-"adc %A0, r1 \n\t" \
-"adc %B0, r26 \n\t" \
-"mul %B1, %A2 \n\t" \
-"add r27, r1 \n\t" \
-"adc %A0, r26 \n\t" \
-"adc %B0, r26 \n\t" \
-"lsr r27 \n\t" \
-"adc %A0, r26 \n\t" \
-"adc %B0, r26 \n\t" \
-"clr r1 \n\t" \
-: \
-"=&r" (intRes) \
-: \
-"d" (longIn1), \
-"d" (longIn2) \
-: \
-"r26" , "r27" \
-)
-
-// Some useful constants
-
-#define ENABLE_STEPPER_DRIVER_INTERRUPT()  TIMSK1 |= (1<<OCIE1A)
-#define DISABLE_STEPPER_DRIVER_INTERRUPT() TIMSK1 &= ~(1<<OCIE1A)
-
-
-void endstops_triggered(const unsigned long &stepstaken)  
-{
-  //this will only work if there is no bufferig
-  //however, if you perform a move at which the endstops should be triggered, and wait for it to complete, i.e. by blocking command, it should work
-  //yes, it uses floats, but: if endstops are triggered, thats hopefully not critical anymore anyways.
-  //endstops_triggerpos;
-  
-  if(endstops_hit) //hitting a second time while the first hit is not reported
-    return;
-  if(current_block == NULL)
-    return;
-  endstops_stepsTotal=current_block->step_event_count;
-  endstops_stepsDone=stepstaken;
-  endstops_trigsteps[0]=current_block->steps_x;
-  endstops_trigsteps[1]=current_block->steps_y;
-  endstops_trigsteps[2]=current_block->steps_z;
-
-  endstops_hit=true;
-}
-
-void checkHitEndstops()
-{
-  if( !endstops_hit)
-   return;
-  float endstops_triggerpos[3]={0,0,0};
-  float ratiodone=endstops_stepsDone/float(endstops_stepsTotal);  //ratio of current_block thas was performed
-  
-  endstops_triggerpos[0]=current_position[0]-(endstops_trigsteps[0]*ratiodone)/float(axis_steps_per_unit[0]);
-  endstops_triggerpos[1]=current_position[1]-(endstops_trigsteps[1]*ratiodone)/float(axis_steps_per_unit[1]);
-  endstops_triggerpos[2]=current_position[2]-(endstops_trigsteps[2]*ratiodone)/float(axis_steps_per_unit[2]);
- SERIAL_ECHO_START;
- SERIAL_ECHOPGM("endstops hit: ");
- SERIAL_ECHOPAIR(" X:",endstops_triggerpos[0]);
- SERIAL_ECHOPAIR(" Y:",endstops_triggerpos[1]);
- SERIAL_ECHOPAIR(" Z:",endstops_triggerpos[2]);
- SERIAL_ECHOLN("");
- endstops_hit=false;
-}
-
-void endstops_hit_on_purpose()
-{
-  endstops_hit=false;
-}
-
-//         __________________________
-//        /|                        |\     _________________         ^
-//       / |                        | \   /|               |\        |
-//      /  |                        |  \ / |               | \       s
-//     /   |                        |   |  |               |  \      p
-//    /    |                        |   |  |               |   \     e
-//   +-----+------------------------+---+--+---------------+----+    e
-//   |               BLOCK 1            |      BLOCK 2          |    d
-//
-//                           time ----->
-// 
-//  The trapezoid is the shape the speed curve over time. It starts at block->initial_rate, accelerates 
-//  first block->accelerate_until step_events_completed, then keeps going at constant speed until 
-//  step_events_completed reaches block->decelerate_after after which it decelerates until the trapezoid generator is reset.
-//  The slope of acceleration is calculated with the leib ramp alghorithm.
-
-void st_wake_up() {
-  //  TCNT1 = 0;
-  ENABLE_STEPPER_DRIVER_INTERRUPT();  
-}
-
-inline unsigned short calc_timer(unsigned short step_rate) {
-  unsigned short timer;
-  if(step_rate > MAX_STEP_FREQUENCY) step_rate = MAX_STEP_FREQUENCY;
-  
-  if(step_rate > 20000) { // If steprate > 20kHz >> step 4 times
-    step_rate = step_rate >> 2;
-    step_loops = 4;
-  }
-  else if(step_rate > 10000) { // If steprate > 10kHz >> step 2 times
-    step_rate = step_rate >> 1;
-    step_loops = 2;
-  }
-  else {
-    step_loops = 1;
-  } 
-  
-  if(step_rate < 32) step_rate = 32;
-  step_rate -= 32; // Correct for minimal speed
-  if(step_rate >= (8*256)){ // higher step rate 
-    unsigned short table_address = (unsigned short)&speed_lookuptable_fast[(unsigned char)(step_rate>>8)][0];
-    unsigned char tmp_step_rate = (step_rate & 0x00ff);
-    unsigned short gain = (unsigned short)pgm_read_word_near(table_address+2);
-    MultiU16X8toH16(timer, tmp_step_rate, gain);
-    timer = (unsigned short)pgm_read_word_near(table_address) - timer;
-  }
-  else { // lower step rates
-    unsigned short table_address = (unsigned short)&speed_lookuptable_slow[0][0];
-    table_address += ((step_rate)>>1) & 0xfffc;
-    timer = (unsigned short)pgm_read_word_near(table_address);
-    timer -= (((unsigned short)pgm_read_word_near(table_address+2) * (unsigned char)(step_rate & 0x0007))>>3);
-  }
-  if(timer < 100) timer = 100;
-  return timer;
-}
-
-// Initializes the trapezoid generator from the current block. Called whenever a new 
-// block begins.
-inline void trapezoid_generator_reset() {
-  #ifdef ADVANCE
-    advance = current_block->initial_advance;
-    final_advance = current_block->final_advance;
-  #endif
-  deceleration_time = 0;
-  // advance_rate = current_block->advance_rate;
-  // step_rate to timer interval
-  acc_step_rate = current_block->initial_rate;
-  acceleration_time = calc_timer(acc_step_rate);
-  OCR1A = acceleration_time;
-}
-
-// "The Stepper Driver Interrupt" - This timer interrupt is the workhorse.  
-// It pops blocks from the block_buffer and executes them by pulsing the stepper pins appropriately. 
-ISR(TIMER1_COMPA_vect)
-{        
-  if(busy){ 
-    SERIAL_ERROR_START
-    SERIAL_ERROR(*(unsigned short *)OCR1A);
-    SERIAL_ERRORLNPGM(" ISR overtaking itself.");
-    return; 
-  } // The busy-flag is used to avoid reentering this interrupt
-
-  busy = true;
-  sei(); // Re enable interrupts (normally disabled while inside an interrupt handler)
-
-  // If there is no current block, attempt to pop one from the buffer
-  if (current_block == NULL) {
-    // Anything in the buffer?
-    current_block = plan_get_current_block();
-    if (current_block != NULL) {
-      trapezoid_generator_reset();
-      counter_x = -(current_block->step_event_count >> 1);
-      counter_y = counter_x;
-      counter_z = counter_x;
-      counter_e = counter_x;
-      step_events_completed = 0;
-      #ifdef ADVANCE
-      e_steps = 0;
-      #endif
-    } 
-    else {
-//      DISABLE_STEPPER_DRIVER_INTERRUPT();
-    }    
-  } 
-
-  if (current_block != NULL) {
-    // Set directions TO DO This should be done once during init of trapezoid. Endstops -> interrupt
-    out_bits = current_block->direction_bits;
-
-    #ifdef ADVANCE
-        // Calculate E early.
-        counter_e += current_block->steps_e;
-        if (counter_e > 0) {
-          counter_e -= current_block->step_event_count;
-          if ((out_bits & (1<<E_AXIS)) != 0) { // - direction
-            CRITICAL_SECTION_START;
-            e_steps--;
-            CRITICAL_SECTION_END;
-          }
-          else {
-            CRITICAL_SECTION_START;
-            e_steps++;
-            CRITICAL_SECTION_END;
-          }
-        }    
-        // Do E steps + advance steps
-        CRITICAL_SECTION_START;
-        e_steps += ((advance >> 16) - old_advance);
-        CRITICAL_SECTION_END;
-        old_advance = advance >> 16;  
-    #endif //ADVANCE
-
-    // Set direction en check limit switches
-    if ((out_bits & (1<<X_AXIS)) != 0) {   // -direction
-      WRITE(X_DIR_PIN, INVERT_X_DIR);
-      #ifdef DEBUG_STEPS
-        count_direction[X_AXIS]=-1;
-      #endif
-      #if X_MIN_PIN > -1
-            if(READ(X_MIN_PIN) != ENDSTOPS_INVERTING) {
-              endstops_triggered(step_events_completed);
-              step_events_completed = current_block->step_event_count;
-            }
-      #endif
-    }
-    else { // +direction 
-      WRITE(X_DIR_PIN,!INVERT_X_DIR);
-      #ifdef DEBUG_STEPS
-        count_direction[X_AXIS]=1;
-      #endif
-      #if X_MAX_PIN > -1
-        if((READ(X_MAX_PIN) != ENDSTOPS_INVERTING)  && (current_block->steps_x >0)){
-          endstops_triggered(step_events_completed);
-          step_events_completed = current_block->step_event_count;
-        }
-        #endif
-    }
-
-    if ((out_bits & (1<<Y_AXIS)) != 0) {   // -direction
-      WRITE(Y_DIR_PIN,INVERT_Y_DIR);
-      #ifdef DEBUG_STEPS
-        count_direction[Y_AXIS]=-1;
-      #endif
-      #if Y_MIN_PIN > -1
-        if(READ(Y_MIN_PIN) != ENDSTOPS_INVERTING) {
-          endstops_triggered(step_events_completed);
-          step_events_completed = current_block->step_event_count;
-        }
-      #endif
-    }
-    else { // +direction
-    WRITE(Y_DIR_PIN,!INVERT_Y_DIR);
-      #ifdef DEBUG_STEPS
-        count_direction[Y_AXIS]=1;
-      #endif
-      #if Y_MAX_PIN > -1
-      if((READ(Y_MAX_PIN) != ENDSTOPS_INVERTING) && (current_block->steps_y >0)){
-          endstops_triggered(step_events_completed);
-          step_events_completed = current_block->step_event_count;
-        }
-      #endif
-    }
-
-    if ((out_bits & (1<<Z_AXIS)) != 0) {   // -direction
-      WRITE(Z_DIR_PIN,INVERT_Z_DIR);
-      #ifdef DEBUG_STEPS
-      count_direction[Z_AXIS]=-1;
-      #endif
-      #if Z_MIN_PIN > -1
-        if(READ(Z_MIN_PIN) != ENDSTOPS_INVERTING) {
-          endstops_triggered(step_events_completed);
-          step_events_completed = current_block->step_event_count;
-        }
-      #endif
-    }
-    else { // +direction
-      WRITE(Z_DIR_PIN,!INVERT_Z_DIR);
-      #ifdef DEBUG_STEPS
-        count_direction[Z_AXIS]=1;
-      #endif
-      #if Z_MAX_PIN > -1
-        if((READ(Z_MAX_PIN) != ENDSTOPS_INVERTING)  && (current_block->steps_z >0)){
-          endstops_triggered(step_events_completed);
-          step_events_completed = current_block->step_event_count;
-        }
-      #endif
-    }
-
-    #ifndef ADVANCE
-      if ((out_bits & (1<<E_AXIS)) != 0)   // -direction
-        WRITE(E_DIR_PIN,INVERT_E_DIR);
-      else // +direction
-        WRITE(E_DIR_PIN,!INVERT_E_DIR);
-    #endif //!ADVANCE
-
-    for(int8_t i=0; i < step_loops; i++) { // Take multiple steps per interrupt (For high speed moves) 
-      counter_x += current_block->steps_x;
-      if (counter_x > 0) {
-        WRITE(X_STEP_PIN, HIGH);
-        counter_x -= current_block->step_event_count;
-        WRITE(X_STEP_PIN, LOW);
-        #ifdef DEBUG_STEPS
-          count_position[X_AXIS]+=count_direction[X_AXIS];   
-        #endif
-      }
-
-      counter_y += current_block->steps_y;
-      if (counter_y > 0) {
-        WRITE(Y_STEP_PIN, HIGH);
-        counter_y -= current_block->step_event_count;
-        WRITE(Y_STEP_PIN, LOW);
-        #ifdef DEBUG_STEPS
-          count_position[Y_AXIS]+=count_direction[Y_AXIS];
-        #endif
-      }
-
-      counter_z += current_block->steps_z;
-      if (counter_z > 0) {
-        WRITE(Z_STEP_PIN, HIGH);
-        counter_z -= current_block->step_event_count;
-        WRITE(Z_STEP_PIN, LOW);
-        #ifdef DEBUG_STEPS
-          count_position[Z_AXIS]+=count_direction[Z_AXIS];
-        #endif
-      }
-
-      #ifndef ADVANCE
-        counter_e += current_block->steps_e;
-        if (counter_e > 0) {
-          WRITE(E_STEP_PIN, HIGH);
-          counter_e -= current_block->step_event_count;
-          WRITE(E_STEP_PIN, LOW);
-        }
-      #endif //!ADVANCE
-      step_events_completed += 1;  
-      if(step_events_completed >= current_block->step_event_count) break;
-    }
-    // Calculare new timer value
-    unsigned short timer;
-    unsigned short step_rate;
-    if (step_events_completed <= current_block->accelerate_until) {
-      MultiU24X24toH16(acc_step_rate, acceleration_time, current_block->acceleration_rate);
-      acc_step_rate += current_block->initial_rate;
-      
-      // upper limit
-      if(acc_step_rate > current_block->nominal_rate)
-        acc_step_rate = current_block->nominal_rate;
-
-      // step_rate to timer interval
-      timer = calc_timer(acc_step_rate);
-      #ifdef ADVANCE
-        advance += advance_rate;
-      #endif
-      acceleration_time += timer;
-      OCR1A = timer;
-    } 
-    else if (step_events_completed > current_block->decelerate_after) {   
-      MultiU24X24toH16(step_rate, deceleration_time, current_block->acceleration_rate);
-      
-      if(step_rate > acc_step_rate) { // Check step_rate stays positive
-        step_rate = current_block->final_rate;
-      }
-      else {
-        step_rate = acc_step_rate - step_rate; // Decelerate from aceleration end point.
-      }
-
-      // lower limit
-      if(step_rate < current_block->final_rate)
-        step_rate = current_block->final_rate;
-
-      // step_rate to timer interval
-      timer = calc_timer(step_rate);
-      #ifdef ADVANCE
-        advance -= advance_rate;
-        if(advance < final_advance)
-          advance = final_advance;
-      #endif //ADVANCE
-      deceleration_time += timer;
-      OCR1A = timer;
-    }       
-    // If current block is finished, reset pointer 
-    if (step_events_completed >= current_block->step_event_count) {
-      current_block = NULL;
-      plan_discard_current_block();
-    }   
-  } 
-  cli(); // disable interrupts
-  busy=false;
-}
-
-#ifdef ADVANCE
-  unsigned char old_OCR0A;
-  // Timer interrupt for E. e_steps is set in the main routine;
-  // Timer 0 is shared with millies
-  ISR(TIMER0_COMPA_vect)
-  {
-    // Critical section needed because Timer 1 interrupt has higher priority. 
-    // The pin set functions are placed on trategic position to comply with the stepper driver timing.
-    WRITE(E_STEP_PIN, LOW);
-    // Set E direction (Depends on E direction + advance)
-    if (e_steps < 0) {
-      WRITE(E_DIR_PIN,INVERT_E_DIR);    
-      e_steps++;
-      WRITE(E_STEP_PIN, HIGH);
-    } 
-    if (e_steps > 0) {
-      WRITE(E_DIR_PIN,!INVERT_E_DIR);
-      e_steps--;
-      WRITE(E_STEP_PIN, HIGH);
-    }
-    old_OCR0A += 25; // 10kHz interrupt
-    OCR0A = old_OCR0A;
-  }
-#endif // ADVANCE
-
-void st_init()
-{
-    //Initialize Dir Pins
-  #if X_DIR_PIN > -1
-    SET_OUTPUT(X_DIR_PIN);
-  #endif
-  #if Y_DIR_PIN > -1 
-    SET_OUTPUT(Y_DIR_PIN);
-  #endif
-  #if Z_DIR_PIN > -1 
-    SET_OUTPUT(Z_DIR_PIN);
-  #endif
-  #if E_DIR_PIN > -1 
-    SET_OUTPUT(E_DIR_PIN);
-  #endif
-
-  //Initialize Enable Pins - steppers default to disabled.
-
-  #if (X_ENABLE_PIN > -1)
-    SET_OUTPUT(X_ENABLE_PIN);
-    if(!X_ENABLE_ON) WRITE(X_ENABLE_PIN,HIGH);
-  #endif
-  #if (Y_ENABLE_PIN > -1)
-    SET_OUTPUT(Y_ENABLE_PIN);
-    if(!Y_ENABLE_ON) WRITE(Y_ENABLE_PIN,HIGH);
-  #endif
-  #if (Z_ENABLE_PIN > -1)
-    SET_OUTPUT(Z_ENABLE_PIN);
-    if(!Z_ENABLE_ON) WRITE(Z_ENABLE_PIN,HIGH);
-  #endif
-  #if (E_ENABLE_PIN > -1)
-    SET_OUTPUT(E_ENABLE_PIN);
-    if(!E_ENABLE_ON) WRITE(E_ENABLE_PIN,HIGH);
-  #endif
-
-  //endstops and pullups
-  #ifdef ENDSTOPPULLUPS
-    #if X_MIN_PIN > -1
-      SET_INPUT(X_MIN_PIN); 
-      WRITE(X_MIN_PIN,HIGH);
-    #endif
-    #if X_MAX_PIN > -1
-      SET_INPUT(X_MAX_PIN); 
-      WRITE(X_MAX_PIN,HIGH);
-    #endif
-    #if Y_MIN_PIN > -1
-      SET_INPUT(Y_MIN_PIN); 
-      WRITE(Y_MIN_PIN,HIGH);
-    #endif
-    #if Y_MAX_PIN > -1
-      SET_INPUT(Y_MAX_PIN); 
-      WRITE(Y_MAX_PIN,HIGH);
-    #endif
-    #if Z_MIN_PIN > -1
-      SET_INPUT(Z_MIN_PIN); 
-      WRITE(Z_MIN_PIN,HIGH);
-    #endif
-    #if Z_MAX_PIN > -1
-      SET_INPUT(Z_MAX_PIN); 
-      WRITE(Z_MAX_PIN,HIGH);
-    #endif
-  #else //ENDSTOPPULLUPS
-    #if X_MIN_PIN > -1
-      SET_INPUT(X_MIN_PIN); 
-    #endif
-    #if X_MAX_PIN > -1
-      SET_INPUT(X_MAX_PIN); 
-    #endif
-    #if Y_MIN_PIN > -1
-      SET_INPUT(Y_MIN_PIN); 
-    #endif
-    #if Y_MAX_PIN > -1
-      SET_INPUT(Y_MAX_PIN); 
-    #endif
-    #if Z_MIN_PIN > -1
-      SET_INPUT(Z_MIN_PIN); 
-    #endif
-    #if Z_MAX_PIN > -1
-      SET_INPUT(Z_MAX_PIN); 
-    #endif
-  #endif //ENDSTOPPULLUPS
- 
-
-  //Initialize Step Pins
-  #if (X_STEP_PIN > -1) 
-    SET_OUTPUT(X_STEP_PIN);
-  #endif  
-  #if (Y_STEP_PIN > -1) 
-    SET_OUTPUT(Y_STEP_PIN);
-  #endif  
-  #if (Z_STEP_PIN > -1) 
-    SET_OUTPUT(Z_STEP_PIN);
-  #endif  
-  #if (E_STEP_PIN > -1) 
-    SET_OUTPUT(E_STEP_PIN);
-  #endif  
-
-  // waveform generation = 0100 = CTC
-  TCCR1B &= ~(1<<WGM13);
-  TCCR1B |=  (1<<WGM12);
-  TCCR1A &= ~(1<<WGM11); 
-  TCCR1A &= ~(1<<WGM10);
-
-  // output mode = 00 (disconnected)
-  TCCR1A &= ~(3<<COM1A0); 
-  TCCR1A &= ~(3<<COM1B0); 
-  TCCR1B = (TCCR1B & ~(0x07<<CS10)) | (2<<CS10); // 2MHz timer
-
-  OCR1A = 0x4000;
-  DISABLE_STEPPER_DRIVER_INTERRUPT();  
-
-  #ifdef ADVANCE
-    e_steps = 0;
-    TIMSK0 |= (1<<OCIE0A);
-  #endif //ADVANCE
-  sei();
-}
-
-// Block until all buffered steps are executed
-void st_synchronize()
-{
-  while(plan_get_current_block()) {
-    manage_heater();
-    manage_inactivity(1);
-    LCD_STATUS;
-  }   
->>>>>>> 9980ceb4
-}
+}