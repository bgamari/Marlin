/*
    Reprap firmware based on Sprinter and grbl.
 Copyright (C) 2011 Camiel Gubbels / Erik van der Zalm
 
 This program is free software: you can redistribute it and/or modify
 it under the terms of the GNU General Public License as published by
 the Free Software Foundation, either version 3 of the License, or
 (at your option) any later version.
 
 This program is distributed in the hope that it will be useful,
 but WITHOUT ANY WARRANTY; without even the implied warranty of
 MERCHANTABILITY or FITNESS FOR A PARTICULAR PURPOSE.  See the
 GNU General Public License for more details.
 
 You should have received a copy of the GNU General Public License
 along with this program.  If not, see <http://www.gnu.org/licenses/>.
 */

/*
 This firmware is a mashup between Sprinter and grbl.
  (https://github.com/kliment/Sprinter)
  (https://github.com/simen/grbl/tree)
 
 It has preliminary support for Matthew Roberts advance algorithm 
    http://reprap.org/pipermail/reprap-dev/2011-May/003323.html
 */

#include <EEPROM.h>
#include "EEPROMwrite.h"
#include "fastio.h"
#include "Configuration.h"
#include "pins.h"
#include "Marlin.h"
#include "ultralcd.h"
#include "planner.h"
#include "stepper.h"
#include "temperature.h"
#include "motion_control.h"
#include "cardreader.h"
#include "watchdog.h"


#define VERSION_STRING  "1.0.0 Alpha 1"




// look here for descriptions of gcodes: http://linuxcnc.org/handbook/gcode/g-code.html
// http://objects.reprap.org/wiki/Mendel_User_Manual:_RepRapGCodes

//Implemented Codes
//-------------------
// G0  -> G1
// G1  - Coordinated Movement X Y Z E
// G2  - CW ARC
// G3  - CCW ARC
// G4  - Dwell S<seconds> or P<milliseconds>
// G28 - Home all Axis
// G90 - Use Absolute Coordinates
// G91 - Use Relative Coordinates
// G92 - Set current position to cordinates given

//RepRap M Codes
// M104 - Set extruder target temp
// M105 - Read current temp
// M106 - Fan on
// M107 - Fan off
// M109 - Wait for extruder current temp to reach target temp.
// M114 - Display current position

//Custom M Codes
// M20  - List SD card
// M21  - Init SD card
// M22  - Release SD card
// M23  - Select SD file (M23 filename.g)
// M24  - Start/resume SD print
// M25  - Pause SD print
// M26  - Set SD position in bytes (M26 S12345)
// M27  - Report SD print status
// M28  - Start SD write (M28 filename.g)
// M29  - Stop SD write
// M30  - Output time since last M109 or SD card start to serial
// M42  - Change pin status via gcode
// M80  - Turn on Power Supply
// M81  - Turn off Power Supply
// M82  - Set E codes absolute (default)
// M83  - Set E codes relative while in Absolute Coordinates (G90) mode
// M84  - Disable steppers until next move, 
//        or use S<seconds> to specify an inactivity timeout, after which the steppers will be disabled.  S0 to disable the timeout.
// M85  - Set inactivity shutdown timer with parameter S<seconds>. To disable set zero (default)
// M92  - Set axis_steps_per_unit - same syntax as G92
// M115	- Capabilities string
// M140 - Set bed target temp
// M190 - Wait for bed current temp to reach target temp.
// M200 - Set filament diameter
// M201 - Set max acceleration in units/s^2 for print moves (M201 X1000 Y1000)
// M202 - Set max acceleration in units/s^2 for travel moves (M202 X1000 Y1000) Unused in Marlin!!
// M203 - Set maximum feedrate that your machine can sustain (M203 X200 Y200 Z300 E10000) in mm/sec
// M204 - Set default acceleration: S normal moves T filament only moves (M204 S3000 T7000) im mm/sec^2  also sets minimum segment time in ms (B20000) to prevent buffer underruns and M20 minimum feedrate
// M205 -  advanced settings:  minimum travel speed S=while printing T=travel only,  B=minimum segment time X= maximum xy jerk, Z=maximum Z jerk
// M220 - set speed factor override percentage S:factor in percent
// M301 - Set PID parameters P I and D
// M400 - Finish all moves
// M500 - stores paramters in EEPROM
// M501 - reads parameters from EEPROM (if you need reset them after you changed them temporarily).  
// M502 - reverts to the default "factory settings".  You still need to store them in EEPROM afterwards if you want to.

//Stepper Movement Variables

//===========================================================================
//=============================imported variables============================
//===========================================================================
extern float HeaterPower;


//===========================================================================
//=============================public variables=============================
//===========================================================================
#ifdef SDSUPPORT
CardReader card;
#endif
float homing_feedrate[] = HOMING_FEEDRATE;
bool axis_relative_modes[] = AXIS_RELATIVE_MODES;
volatile int feedmultiply=100; //100->1 200->2
int saved_feedmultiply;
volatile bool feedmultiplychanged=false;
float current_position[NUM_AXIS] = {  0.0, 0.0, 0.0, 0.0};


//===========================================================================
//=============================private variables=============================
//===========================================================================
const char axis_codes[NUM_AXIS] = {'X', 'Y', 'Z', 'E'};
static float destination[NUM_AXIS] = {  0.0, 0.0, 0.0, 0.0};
static float offset[3] = {0.0, 0.0, 0.0};
static bool home_all_axis = true;
static float feedrate = 1500.0, next_feedrate, saved_feedrate;
static long gcode_N, gcode_LastN;



static bool relative_mode = false;  //Determines Absolute or Relative Coordinates
static bool relative_mode_e = false;  //Determines Absolute or Relative E Codes while in Absolute Coordinates mode. E is always relative in Relative Coordinates mode.

static uint8_t fanpwm=0;



static char cmdbuffer[BUFSIZE][MAX_CMD_SIZE];
static bool fromsd[BUFSIZE];
static int bufindr = 0;
static int bufindw = 0;
static int buflen = 0;
static int i = 0;
static char serial_char;
static int serial_count = 0;
static boolean comment_mode = false;
static char *strchr_pointer; // just a pointer to find chars in the cmd string like X, Y, Z, E, etc

const int sensitive_pins[] = SENSITIVE_PINS; // Sensitive pin list for M42

static float tt = 0, bt = 0;

//Inactivity shutdown variables
static unsigned long previous_millis_cmd = 0;
static unsigned long max_inactive_time = 0;
static unsigned long stepper_inactive_time = 0;

static unsigned long starttime=0;
static unsigned long stoptime=0;



//===========================================================================
//=============================ROUTINES=============================
//===========================================================================


extern "C"{
  extern unsigned int __bss_end;
  extern unsigned int __heap_start;
  extern void *__brkval;

  int freeMemory() {
    int free_memory;

    if((int)__brkval == 0)
      free_memory = ((int)&free_memory) - ((int)&__bss_end);
    else
      free_memory = ((int)&free_memory) - ((int)__brkval);

    return free_memory;
  }
}








//adds an command to the main command buffer
//thats really done in a non-safe way.
//needs overworking someday
void enquecommand(const char *cmd)
{
  if(buflen < BUFSIZE)
  {
    //this is dangerous if a mixing of serial and this happsens
    strcpy(&(cmdbuffer[bufindw][0]),cmd);
    SERIAL_ECHO_START;
    SERIAL_ECHOPGM("enqueing \"");
    SERIAL_ECHO(cmdbuffer[bufindw]);
    SERIAL_ECHOLNPGM("\"");
    bufindw= (bufindw + 1)%BUFSIZE;
    buflen += 1;
  }
}

void setup()
{ 
  Serial.begin(BAUDRATE);
  SERIAL_ECHO_START;
  SERIAL_ECHOLNPGM(VERSION_STRING);
  SERIAL_PROTOCOLLNPGM("start");
  SERIAL_ECHO_START;
  SERIAL_ECHOPGM("Free Memory:");
  SERIAL_ECHOLN(freeMemory());
  for(int8_t i = 0; i < BUFSIZE; i++)
  {
    fromsd[i] = false;
  }
  
  RetrieveSettings(); // loads data from EEPROM if available

  for(int8_t i=0; i < NUM_AXIS; i++)
  {
    axis_steps_per_sqr_second[i] = max_acceleration_units_per_sq_second[i] * axis_steps_per_unit[i];
  }

  tp_init();    // Initialize temperature loop 
  plan_init();  // Initialize planner;
  st_init();    // Initialize stepper;
<<<<<<< HEAD
=======
  tp_init();    // Initialize temperature loop
  wd_init();
>>>>>>> 46f80e82
}


void loop()
{
  if(buflen<3)
    get_command();
  #ifdef SDSUPPORT
  card.checkautostart(false);
  #endif
  if(buflen)
  {
    #ifdef SDSUPPORT
      if(card.saving)
      {
	if(strstr(cmdbuffer[bufindr],"M29") == NULL)
	{
	  card.write_command(cmdbuffer[bufindr]);
	  SERIAL_PROTOCOLLNPGM("ok");
	}
	else
	{
	  card.closefile();
	  SERIAL_PROTOCOLLNPGM("Done saving file.");
	}
      }
      else
      {
	process_commands();
      }
    #else
      process_commands();
    #endif //SDSUPPORT
    buflen = (buflen-1);
    bufindr = (bufindr + 1)%BUFSIZE;
  }
  //check heater every n milliseconds
  manage_heater();
  manage_inactivity(1);
  checkHitEndstops();
  LCD_STATUS;
}


inline void get_command() 
{ 
  while( Serial.available() > 0  && buflen < BUFSIZE) {
    serial_char = Serial.read();
    if(serial_char == '\n' || serial_char == '\r' || serial_char == ':' || serial_count >= (MAX_CMD_SIZE - 1) ) 
    {
      if(!serial_count) return; //if empty line
      cmdbuffer[bufindw][serial_count] = 0; //terminate string
      if(!comment_mode){
        fromsd[bufindw] = false;
        if(strstr(cmdbuffer[bufindw], "N") != NULL)
        {
          strchr_pointer = strchr(cmdbuffer[bufindw], 'N');
          gcode_N = (strtol(&cmdbuffer[bufindw][strchr_pointer - cmdbuffer[bufindw] + 1], NULL, 10));
          if(gcode_N != gcode_LastN+1 && (strstr(cmdbuffer[bufindw], "M110") == NULL) ) {
            SERIAL_ERROR_START;
            SERIAL_ERRORPGM("Line Number is not Last Line Number+1, Last Line:");
            SERIAL_ERRORLN(gcode_LastN);
            //Serial.println(gcode_N);
            FlushSerialRequestResend();
            serial_count = 0;
            return;
          }

          if(strstr(cmdbuffer[bufindw], "*") != NULL)
          {
            byte checksum = 0;
            byte count = 0;
            while(cmdbuffer[bufindw][count] != '*') checksum = checksum^cmdbuffer[bufindw][count++];
            strchr_pointer = strchr(cmdbuffer[bufindw], '*');

            if( (int)(strtod(&cmdbuffer[bufindw][strchr_pointer - cmdbuffer[bufindw] + 1], NULL)) != checksum) {
              SERIAL_ERROR_START;
              SERIAL_ERRORPGM("checksum mismatch, Last Line:");
              SERIAL_ERRORLN(gcode_LastN);
              FlushSerialRequestResend();
              serial_count = 0;
              return;
            }
            //if no errors, continue parsing
          }
          else 
          {
            SERIAL_ERROR_START;
            SERIAL_ERRORPGM("No Checksum with line number, Last Line:");
            SERIAL_ERRORLN(gcode_LastN);
            FlushSerialRequestResend();
            serial_count = 0;
            return;
          }

          gcode_LastN = gcode_N;
          //if no errors, continue parsing
        }
        else  // if we don't receive 'N' but still see '*'
        {
          if((strstr(cmdbuffer[bufindw], "*") != NULL))
          {
            SERIAL_ERROR_START;
            SERIAL_ERRORPGM("No Line Number with checksum, Last Line:");
            SERIAL_ERRORLN(gcode_LastN);
            serial_count = 0;
            return;
          }
        }
        if((strstr(cmdbuffer[bufindw], "G") != NULL)){
          strchr_pointer = strchr(cmdbuffer[bufindw], 'G');
          switch((int)((strtod(&cmdbuffer[bufindw][strchr_pointer - cmdbuffer[bufindw] + 1], NULL)))){
          case 0:
          case 1:
          case 2:
          case 3:
	    #ifdef SDSUPPORT
            if(card.saving)
              break;
	    #endif //SDSUPPORT
            SERIAL_PROTOCOLLNPGM("ok"); 
            break;
          default:
            break;
          }

        }
        bufindw = (bufindw + 1)%BUFSIZE;
        buflen += 1;

      }
      comment_mode = false; //for new command
      serial_count = 0; //clear buffer
    }
    else
    {
      if(serial_char == ';') comment_mode = true;
      if(!comment_mode) cmdbuffer[bufindw][serial_count++] = serial_char;
    }
  }
  #ifdef SDSUPPORT
  if(!card.sdprinting || serial_count!=0){
    return;
  }
  while( !card.eof()  && buflen < BUFSIZE) {
    int16_t n=card.get();
    serial_char = (char)n;
    if(serial_char == '\n' || serial_char == '\r' || serial_char == ':' || serial_count >= (MAX_CMD_SIZE - 1)||n==-1) 
    {
     
      if(card.eof()){
        card.sdprinting = false;
        SERIAL_PROTOCOLLNPGM("Done printing file");
        stoptime=millis();
        char time[30];
        unsigned long t=(stoptime-starttime)/1000;
        int sec,min;
        min=t/60;
        sec=t%60;
        sprintf(time,"%i min, %i sec",min,sec);
        SERIAL_ECHO_START;
        SERIAL_ECHOLN(time);
        LCD_MESSAGE(time);
        card.checkautostart(true);
      }
      if(!serial_count) 
	return; //if empty line
      cmdbuffer[bufindw][serial_count] = 0; //terminate string
      if(!comment_mode){
        fromsd[bufindw] = true;
        buflen += 1;
        bufindw = (bufindw + 1)%BUFSIZE;
      }
      comment_mode = false; //for new command
      serial_count = 0; //clear buffer
    }
    else
    {
      if(serial_char == ';') comment_mode = true;
      if(!comment_mode) cmdbuffer[bufindw][serial_count++] = serial_char;
    }
  }
  
  #endif //SDSUPPORT

}


inline float code_value() 
{ 
  return (strtod(&cmdbuffer[bufindr][strchr_pointer - cmdbuffer[bufindr] + 1], NULL)); 
}
inline long code_value_long() 
{ 
  return (strtol(&cmdbuffer[bufindr][strchr_pointer - cmdbuffer[bufindr] + 1], NULL, 10)); 
}
inline bool code_seen(char code_string[]) //Return True if the string was found
{ 
  return (strstr(cmdbuffer[bufindr], code_string) != NULL); 
}  

inline bool code_seen(char code)
{
  strchr_pointer = strchr(cmdbuffer[bufindr], code);
  return (strchr_pointer != NULL);  //Return True if a character was found
}
#define HOMEAXIS(LETTER) \
  if ((LETTER##_MIN_PIN > -1 && LETTER##_HOME_DIR==-1) || (LETTER##_MAX_PIN > -1 && LETTER##_HOME_DIR==1))\
    { \
    current_position[LETTER##_AXIS] = 0; \
    plan_set_position(current_position[X_AXIS], current_position[Y_AXIS], current_position[Z_AXIS], current_position[E_AXIS]); \
    destination[LETTER##_AXIS] = 1.5 * LETTER##_MAX_LENGTH * LETTER##_HOME_DIR; \
    feedrate = homing_feedrate[LETTER##_AXIS]; \
    prepare_move(); \
    st_synchronize();\
    \
    current_position[LETTER##_AXIS] = 0;\
    plan_set_position(current_position[X_AXIS], current_position[Y_AXIS], current_position[Z_AXIS], current_position[E_AXIS]);\
    destination[LETTER##_AXIS] = -5 * LETTER##_HOME_DIR;\
    prepare_move(); \
    st_synchronize();\
    \
    destination[LETTER##_AXIS] = 10 * LETTER##_HOME_DIR;\
    feedrate = homing_feedrate[LETTER##_AXIS]/2 ;  \
    prepare_move(); \
    st_synchronize();\
    \
    current_position[LETTER##_AXIS] = (LETTER##_HOME_DIR == -1) ? 0 : LETTER##_MAX_LENGTH;\
    plan_set_position(current_position[X_AXIS], current_position[Y_AXIS], current_position[Z_AXIS], current_position[E_AXIS]);\
    destination[LETTER##_AXIS] = current_position[LETTER##_AXIS];\
    feedrate = 0.0;\
    st_synchronize();\
    endstops_hit_on_purpose();\
  }

inline void process_commands()
{
  unsigned long codenum; //throw away variable
  char *starpos = NULL;

  if(code_seen('G'))
  {
    switch((int)code_value())
    {
    case 0: // G0 -> G1
    case 1: // G1
      get_coordinates(); // For X Y Z E F
      prepare_move();
      previous_millis_cmd = millis();
      //ClearToSend();
      return;
      //break;
    case 2: // G2  - CW ARC
      get_arc_coordinates();
      prepare_arc_move(true);
      previous_millis_cmd = millis();
      return;
    case 3: // G3  - CCW ARC
      get_arc_coordinates();
      prepare_arc_move(false);
      previous_millis_cmd = millis();
      return;
    case 4: // G4 dwell
      LCD_MESSAGEPGM("DWELL...");
      codenum = 0;
      if(code_seen('P')) codenum = code_value(); // milliseconds to wait
      if(code_seen('S')) codenum = code_value() * 1000; // seconds to wait
      codenum += millis();  // keep track of when we started waiting
      while(millis()  < codenum ){
        manage_heater();
      }
      break;
    case 28: //G28 Home all Axis one at a time
      saved_feedrate = feedrate;
      saved_feedmultiply = feedmultiply;
      feedmultiply = 100;
      
      for(int8_t i=0; i < NUM_AXIS; i++) {
        destination[i] = current_position[i];
      }
      feedrate = 0.0;
      home_all_axis = !((code_seen(axis_codes[0])) || (code_seen(axis_codes[1])) || (code_seen(axis_codes[2])));

      if((home_all_axis) || (code_seen(axis_codes[X_AXIS]))) 
      {
        HOMEAXIS(X);
      }

      if((home_all_axis) || (code_seen(axis_codes[Y_AXIS]))) {
       HOMEAXIS(Y);
      }

      if((home_all_axis) || (code_seen(axis_codes[Z_AXIS]))) {
        HOMEAXIS(Z);
      }       
      feedrate = saved_feedrate;
      feedmultiply = saved_feedmultiply;
      previous_millis_cmd = millis();
      endstops_hit_on_purpose();
      break;
    case 90: // G90
      relative_mode = false;
      break;
    case 91: // G91
      relative_mode = true;
      break;
    case 92: // G92
      if(!code_seen(axis_codes[E_AXIS])) 
        st_synchronize();
      for(int8_t i=0; i < NUM_AXIS; i++) {
        if(code_seen(axis_codes[i])) current_position[i] = code_value();  
      }
      plan_set_position(current_position[X_AXIS], current_position[Y_AXIS], current_position[Z_AXIS], current_position[E_AXIS]);
      break;
    }
  }

  else if(code_seen('M'))
  {

    switch( (int)code_value() ) 
    {
    #ifdef SDSUPPORT

    case 20: // M20 - list SD card
      SERIAL_PROTOCOLLNPGM("Begin file list");
      card.ls();
      SERIAL_PROTOCOLLNPGM("End file list");
      break;
    case 21: // M21 - init SD card
      
      card.initsd();
      
      break;
    case 22: //M22 - release SD card
      card.release();

      break;
    case 23: //M23 - Select file
      starpos = (strchr(strchr_pointer + 4,'*'));
      if(starpos!=NULL)
        *(starpos-1)='\0';
      card.selectFile(strchr_pointer + 4);
      break;
    case 24: //M24 - Start SD print
      card.startFileprint();
      starttime=millis();
      break;
    case 25: //M25 - Pause SD print
      card.pauseSDPrint();
      break;
    case 26: //M26 - Set SD index
      if(card.cardOK && code_seen('S')){
        card.setIndex(code_value_long());
        
      }
      break;
    case 27: //M27 - Get SD status
      card.getStatus();
      break;
    case 28: //M28 - Start SD write
      starpos = (strchr(strchr_pointer + 4,'*'));
      if(starpos != NULL){
        char* npos = strchr(cmdbuffer[bufindr], 'N');
        strchr_pointer = strchr(npos,' ') + 1;
        *(starpos-1) = '\0';
      }
      card.startFilewrite(strchr_pointer+4);
      
      break;
    case 29: //M29 - Stop SD write
      //processed in write to file routine above
      //card,saving = false;
      break;
    #endif //SDSUPPORT

    case 30: //M30 take time since the start of the SD print or an M109 command
    {
      stoptime=millis();
      char time[30];
      unsigned long t=(stoptime-starttime)/1000;
      int sec,min;
      min=t/60;
      sec=t%60;
      sprintf(time,"%i min, %i sec",min,sec);
      SERIAL_ECHO_START;
      SERIAL_ECHOLN(time);
      LCD_MESSAGE(time);
    }
    break;
    case 42: //M42 -Change pin status via gcode
      if (code_seen('S'))
      {
        int pin_status = code_value();
        if (code_seen('P') && pin_status >= 0 && pin_status <= 255)
        {
          int pin_number = code_value();
          for(int8_t i = 0; i < (int8_t)sizeof(sensitive_pins); i++)
          {
            if (sensitive_pins[i] == pin_number)
            {
              pin_number = -1;
              break;
            }
          }
          
          if (pin_number > -1)
          {              
            pinMode(pin_number, OUTPUT);
            digitalWrite(pin_number, pin_status);
            analogWrite(pin_number, pin_status);
          }
        }
      }
     break;
    case 104: // M104
      if (code_seen('S')) setTargetHotend0(code_value());
      setWatch();
      break;
    case 140: // M140 set bed temp
      if (code_seen('S')) setTargetBed(code_value());
      break;
    case 105: // M105
      //SERIAL_ECHOLN(freeMemory());
       //test watchdog:
       //delay(20000);
      #if (TEMP_0_PIN > -1) || defined (HEATER_USES_AD595)
        SERIAL_PROTOCOLPGM("ok T:");
        SERIAL_PROTOCOL( degHotend0()); 
        #if TEMP_1_PIN > -1 
          SERIAL_PROTOCOLPGM(" B:");  
          SERIAL_PROTOCOL(degBed());
        #endif //TEMP_1_PIN
      #else
        SERIAL_ERROR_START;
        SERIAL_ERRORLNPGM("No thermistors - no temp");
      #endif
      #ifdef PIDTEMP
        SERIAL_PROTOCOLPGM(" @:");
        SERIAL_PROTOCOL( HeaterPower); 
       
      #endif
        SERIAL_PROTOCOLLN("");
      return;
      break;
    case 109: 
    {// M109 - Wait for extruder heater to reach target.
        LCD_MESSAGEPGM("Heating...");
        if (code_seen('S')) setTargetHotend0(code_value());
        
        setWatch();
        codenum = millis(); 

        /* See if we are heating up or cooling down */
        bool target_direction = isHeatingHotend0(); // true if heating, false if cooling

        #ifdef TEMP_RESIDENCY_TIME
          long residencyStart;
          residencyStart = -1;
          /* continue to loop until we have reached the target temp   
            _and_ until TEMP_RESIDENCY_TIME hasn't passed since we reached it */
          while((target_direction ? (isHeatingHotend0()) : (isCoolingHotend0()) ||
                  (residencyStart > -1 && (millis() - residencyStart) < TEMP_RESIDENCY_TIME*1000) ) {
        #else
          while ( target_direction ? (isHeatingHotend0()) : (isCoolingHotend0()) ) {
        #endif //TEMP_RESIDENCY_TIME
        if( (millis() - codenum) > 1000 ) 
        { //Print Temp Reading every 1 second while heating up/cooling down
          SERIAL_PROTOCOLPGM("T:");
          SERIAL_PROTOCOLLN( degHotend0() ); 
          codenum = millis();
        }
        manage_heater();
        LCD_STATUS;
        #ifdef TEMP_RESIDENCY_TIME
            /* start/restart the TEMP_RESIDENCY_TIME timer whenever we reach target temp for the first time
              or when current temp falls outside the hysteresis after target temp was reached */
          if ((residencyStart == -1 &&  target_direction && !isHeatingHotend0()) ||
              (residencyStart == -1 && !target_direction && !isCoolingHotend0()) ||
              (residencyStart > -1 && labs(degHotend0() - degTargetHotend0()) > TEMP_HYSTERESIS) ) 
          {
            residencyStart = millis();
          }
        #endif //TEMP_RESIDENCY_TIME
        }
        LCD_MESSAGEPGM("Heating done.");
        starttime=millis();
      }
      break;
    case 190: // M190 - Wait bed for heater to reach target.
    #if TEMP_1_PIN > -1
        LCD_MESSAGEPGM("Bed Heating.");
        if (code_seen('S')) setTargetBed(code_value());
        codenum = millis(); 
        while(isHeatingBed()) 
        {
          if( (millis()-codenum) > 1000 ) //Print Temp Reading every 1 second while heating up.
          {
            float tt=degHotend0();
            SERIAL_PROTOCOLPGM("T:");
            SERIAL_PROTOCOLLN(tt );
            SERIAL_PROTOCOLPGM("ok T:");
            SERIAL_PROTOCOL(tt );
            SERIAL_PROTOCOLPGM(" B:");
            SERIAL_PROTOCOLLN(degBed() ); 
            codenum = millis(); 
          }
          manage_heater();
        }
        LCD_MESSAGEPGM("Bed done.");
    #endif
    break;

    #if FAN_PIN > -1
      case 106: //M106 Fan On
        if (code_seen('S')){
            WRITE(FAN_PIN,HIGH);
            fanpwm=constrain(code_value(),0,255);
            analogWrite(FAN_PIN,  fanpwm);
        }
        else {
          WRITE(FAN_PIN,HIGH);
          fanpwm=255;
          analogWrite(FAN_PIN, fanpwm);			
        }
        break;
      case 107: //M107 Fan Off
        WRITE(FAN_PIN,LOW);
        analogWrite(FAN_PIN, 0);
        break;
    #endif //FAN_PIN

    #if (PS_ON_PIN > -1)
      case 80: // M80 - ATX Power On
        SET_OUTPUT(PS_ON_PIN); //GND
        break;
      case 81: // M81 - ATX Power Off
        SET_INPUT(PS_ON_PIN); //Floating
        break;
    #endif
    case 82:
      axis_relative_modes[3] = false;
      break;
    case 83:
      axis_relative_modes[3] = true;
      break;
    case 18: //compatibility
    case 84:
      if(code_seen('S')){ 
        stepper_inactive_time = code_value() * 1000; 
      }
      else
      { 
        st_synchronize(); 
        LCD_MESSAGEPGM("Free move.");
        disable_x(); 
        disable_y(); 
        disable_z(); 
        disable_e(); 
      }
      break;
    case 85: // M85
      code_seen('S');
      max_inactive_time = code_value() * 1000; 
      break;
    case 92: // M92
      for(int8_t i=0; i < NUM_AXIS; i++) 
      {
        if(code_seen(axis_codes[i])) 
          axis_steps_per_unit[i] = code_value();
      }
      break;
    case 115: // M115
      SerialprintPGM("FIRMWARE_NAME:Marlin; Sprinter/grbl mashup for gen6 FIRMWARE_URL:http://www.mendel-parts.com PROTOCOL_VERSION:1.0 MACHINE_TYPE:Mendel EXTRUDER_COUNT:1");
      break;
    case 114: // M114
      SERIAL_PROTOCOLPGM("X:");
      SERIAL_PROTOCOL(current_position[X_AXIS]);
      SERIAL_PROTOCOLPGM("Y:");
      SERIAL_PROTOCOL(current_position[Y_AXIS]);
      SERIAL_PROTOCOLPGM("Z:");
      SERIAL_PROTOCOL(current_position[Z_AXIS]);
      SERIAL_PROTOCOLPGM("E:");      
      SERIAL_PROTOCOL(current_position[E_AXIS]);
      #ifdef DEBUG_STEPS
        SERIAL_PROTOCOLPGM(" Count X:");
        SERIAL_PROTOCOL(float(count_position[X_AXIS])/axis_steps_per_unit[X_AXIS]);
        SERIAL_PROTOCOLPGM("Y:");
        SERIAL_PROTOCOL(float(count_position[Y_AXIS])/axis_steps_per_unit[Y_AXIS]);
        SERIAL_PROTOCOLPGM("Z:");
        SERIAL_PROTOCOL(float(count_position[Z_AXIS])/axis_steps_per_unit[Z_AXIS]);
      #endif
      SERIAL_PROTOCOLLN("");
      break;
    case 119: // M119
      #if (X_MIN_PIN > -1)
        SERIAL_PROTOCOLPGM("x_min:");
        SERIAL_PROTOCOL(((READ(X_MIN_PIN)^ENDSTOPS_INVERTING)?"H ":"L "));
      #endif
      #if (X_MAX_PIN > -1)
        SERIAL_PROTOCOLPGM("x_max:");
        SERIAL_PROTOCOL(((READ(X_MAX_PIN)^ENDSTOPS_INVERTING)?"H ":"L "));
      #endif
      #if (Y_MIN_PIN > -1)
        SERIAL_PROTOCOLPGM("y_min:");
        SERIAL_PROTOCOL(((READ(Y_MIN_PIN)^ENDSTOPS_INVERTING)?"H ":"L "));
      #endif
      #if (Y_MAX_PIN > -1)
        SERIAL_PROTOCOLPGM("y_max:");
        SERIAL_PROTOCOL(((READ(Y_MAX_PIN)^ENDSTOPS_INVERTING)?"H ":"L "));
      #endif
      #if (Z_MIN_PIN > -1)
        SERIAL_PROTOCOLPGM("z_min:");
        SERIAL_PROTOCOL(((READ(Z_MIN_PIN)^ENDSTOPS_INVERTING)?"H ":"L "));
      #endif
      #if (Z_MAX_PIN > -1)
        SERIAL_PROTOCOLPGM("z_max:");
        SERIAL_PROTOCOL(((READ(Z_MAX_PIN)^ENDSTOPS_INVERTING)?"H ":"L "));
      #endif
      SERIAL_PROTOCOLLN("");
      break;
      //TODO: update for all axis, use for loop
    case 201: // M201
      for(int8_t i=0; i < NUM_AXIS; i++) 
      {
        if(code_seen(axis_codes[i])) axis_steps_per_sqr_second[i] = code_value() * axis_steps_per_unit[i];
      }
      break;
    #if 0 // Not used for Sprinter/grbl gen6
    case 202: // M202
      for(int8_t i=0; i < NUM_AXIS; i++) {
        if(code_seen(axis_codes[i])) axis_travel_steps_per_sqr_second[i] = code_value() * axis_steps_per_unit[i];
      }
      break;
    #endif
    case 203: // M203 max feedrate mm/sec
      for(int8_t i=0; i < NUM_AXIS; i++) {
        if(code_seen(axis_codes[i])) max_feedrate[i] = code_value()*60 ;
      }
      break;
    case 204: // M204 acclereration S normal moves T filmanent only moves
      {
        if(code_seen('S')) acceleration = code_value() ;
        if(code_seen('T')) retract_acceleration = code_value() ;
      }
      break;
    case 205: //M205 advanced settings:  minimum travel speed S=while printing T=travel only,  B=minimum segment time X= maximum xy jerk, Z=maximum Z jerk
    {
      if(code_seen('S')) minimumfeedrate = code_value()*60 ;
      if(code_seen('T')) mintravelfeedrate = code_value()*60 ;
      if(code_seen('B')) minsegmenttime = code_value() ;
      if(code_seen('X')) max_xy_jerk = code_value()*60 ;
      if(code_seen('Z')) max_z_jerk = code_value()*60 ;
    }
    break;
    case 220: // M220 S<factor in percent>- set speed factor override percentage
    {
      if(code_seen('S')) 
      {
        feedmultiply = code_value() ;
        feedmultiplychanged=true;
      }
    }
    break;

    #ifdef PIDTEMP
    case 301: // M301
      {
        
       
        if(code_seen('P')) Kp = code_value();
        if(code_seen('I')) Ki = code_value()*PID_dT;
        if(code_seen('D')) Kd = code_value()/PID_dT;
        #ifdef PID_ADD_EXTRUSION_RATE
        if(code_seen('C')) Kc = code_value();
        #endif
        updatePID();
        SERIAL_PROTOCOL("ok p:");
        SERIAL_PROTOCOL(Kp);
        SERIAL_PROTOCOL(" i:");
        SERIAL_PROTOCOL(Ki/PID_dT);
        SERIAL_PROTOCOL(" d:");
        SERIAL_PROTOCOL(Kd*PID_dT);
        #ifdef PID_ADD_EXTRUSION_RATE
        SERIAL_PROTOCOL(" c:");
        SERIAL_PROTOCOL(Kc*PID_dT);
        #endif
        SERIAL_PROTOCOLLN("");
      }
      break;
    #endif //PIDTEMP
    case 400: // finish all moves
    {
      st_synchronize();
    }
    break;
    case 500: // Store settings in EEPROM
    {
        StoreSettings();
    }
    break;
    case 501: // Read settings from EEPROM
    {
      RetrieveSettings();
    }
    break;
    case 502: // Revert to default settings
    {
      RetrieveSettings(true);
    }
    break;

    }
  }
  else
  {
    SERIAL_ECHO_START;
    SERIAL_ECHOPGM("Unknown command:\"");
    SERIAL_ECHO(cmdbuffer[bufindr]);
    SERIAL_ECHOLNPGM("\"");
  }

  ClearToSend();
}

void FlushSerialRequestResend()
{
  //char cmdbuffer[bufindr][100]="Resend:";
  Serial.flush();
  SERIAL_PROTOCOLPGM("Resend:");
  SERIAL_PROTOCOLLN(gcode_LastN + 1);
  ClearToSend();
}

void ClearToSend()
{
  previous_millis_cmd = millis();
  #ifdef SDSUPPORT
  if(fromsd[bufindr])
    return;
  #endif //SDSUPPORT
  SERIAL_PROTOCOLLNPGM("ok"); 
}

inline void get_coordinates()
{
  for(int8_t i=0; i < NUM_AXIS; i++) {
    if(code_seen(axis_codes[i])) destination[i] = (float)code_value() + (axis_relative_modes[i] || relative_mode)*current_position[i];
    else destination[i] = current_position[i]; //Are these else lines really needed?
  }
  if(code_seen('F')) {
    next_feedrate = code_value();
    if(next_feedrate > 0.0) feedrate = next_feedrate;
  }
}

inline void get_arc_coordinates()
{
   get_coordinates();
   if(code_seen('I')) offset[0] = code_value();
   if(code_seen('J')) offset[1] = code_value();
}

void prepare_move()
{
  plan_buffer_line(destination[X_AXIS], destination[Y_AXIS], destination[Z_AXIS], destination[E_AXIS], feedrate*feedmultiply/60/100.0);
  for(int8_t i=0; i < NUM_AXIS; i++) {
    current_position[i] = destination[i];
  }
}

void prepare_arc_move(char isclockwise) {
  float r = hypot(offset[X_AXIS], offset[Y_AXIS]); // Compute arc radius for mc_arc

  // Trace the arc
  mc_arc(current_position, destination, offset, X_AXIS, Y_AXIS, Z_AXIS, feedrate*feedmultiply/60/100.0, r, isclockwise);
  
  // As far as the parser is concerned, the position is now == target. In reality the
  // motion control system might still be processing the action and the real tool position
  // in any intermediate location.
  for(int8_t i=0; i < NUM_AXIS; i++) {
    current_position[i] = destination[i];
  }
}





void manage_inactivity(byte debug) 
{ 
  if( (millis()-previous_millis_cmd) >  max_inactive_time ) 
    if(max_inactive_time) 
      kill(); 
  if( (millis()-previous_millis_cmd) >  stepper_inactive_time ) 
    if(stepper_inactive_time) 
    { 
      disable_x(); 
      disable_y(); 
      disable_z(); 
      disable_e(); 
    }
  check_axes_activity();
}

void kill()
{
  disable_heater();

  disable_x();
  disable_y();
  disable_z();
  disable_e();
  
  if(PS_ON_PIN > -1) pinMode(PS_ON_PIN,INPUT);
  SERIAL_ERROR_START;
  SERIAL_ERRORLNPGM("Printer halted. kill() called !!");
  LCD_MESSAGEPGM("KILLED. ");
  while(1); // Wait for reset
}

<|MERGE_RESOLUTION|>--- conflicted
+++ resolved
@@ -242,11 +242,7 @@
   tp_init();    // Initialize temperature loop 
   plan_init();  // Initialize planner;
   st_init();    // Initialize stepper;
-<<<<<<< HEAD
-=======
-  tp_init();    // Initialize temperature loop
   wd_init();
->>>>>>> 46f80e82
 }
 
 
